import numpy as np
import pandas as pd
import matplotlib.pyplot as plt
import seaborn as sns
from scipy.optimize import minimize
import time
from datetime import datetime
import torch
from torch.utils.data import DataLoader, TensorDataset
import gc

class PyTorchBacktestFramework:
    def __init__(self, train_test_dict, model_type, window_size=20, rebalance_freq=5, stock_count = None):
        """
        Initialize the PyTorch-specific backtest framework.
        
        Args:
            train_test_dict (dict): Dictionary containing training and testing data
            model_type (str): Type of model - 'transformer' or 'regression'
            window_size (int): Lookback window size for time series
            rebalance_freq (int): Rebalance frequency in days
        """
        self.train_test_dict = train_test_dict
        self.window_size = window_size
        self.rebalance_freq = rebalance_freq
        self.model_type = model_type
        self.stock_count = stock_count if stock_count is not None else len(train_test_dict['unique_stocks'])
        
    def prepare_data_for_day(self, day_idx, is_training=True):
        """
        Prepare data for a specific day.
        
        Args:
            day_idx (int): Day index
            is_training (bool): Whether to use training or testing data
            
        Returns:
            tuple: (features, stock_ids, previous_returns)
        """
        # Choose the appropriate dataset
        prefix = 'train_' if is_training else 'test_'
        
        # Get indices for this day
        day_mask = self.train_test_dict[f'{prefix}di'] == day_idx
        
        if np.sum(day_mask) == 0:
            return None, None, None
            
        # Get features and stock IDs for this day
        features = self.train_test_dict[f'{prefix}features'][day_mask]
        stock_ids = self.train_test_dict[f'{prefix}si'][day_mask]
        returns = self.train_test_dict[f'{prefix}y'][day_mask]
        
        return features, stock_ids, returns
    
    def prepare_time_series_batch(self, stock_ids, day_indices, features_map, window_size):
        """
        Efficiently prepare time series data for the transformer model in batches.
        Optimized for PyTorch with reduced memory usage.
        
        Args:
            stock_ids (list): List of stock IDs to prepare data for
            day_indices (list): Current day indices
            features_map (dict): Mapping of (day_idx, stock_id) to features
            window_size (int): Lookback window size
        
        Returns:
            tuple: (sequence_features, stock_id_list)
        """
        valid_sequences = []
        valid_stock_ids = []
        
        for stock_id in stock_ids:
            # For each stock, try to build a valid sequence
            sequence = []
            
            # Look back from current day
            for offset in range(window_size-1, -1, -1):
                # Calculate the previous day index
                prev_day_idx = day_indices - offset - 1
                
                # Check if we have data for this day and stock
                if (prev_day_idx, stock_id) in features_map:
                    sequence.append(features_map[(prev_day_idx, stock_id)])
                else:
                    # No data for this day/stock, can't build a valid sequence
                    break
            
            # Only add if we have a full sequence
            if len(sequence) == window_size:
                valid_sequences.append(np.stack(sequence))
                valid_stock_ids.append(stock_id)
        
        # Convert to tensor if we have valid sequences and free memory
        if valid_sequences:
            sequence_features = torch.tensor(np.stack(valid_sequences), dtype=torch.float32)
            # Free memory
            del valid_sequences
            gc.collect()
            return sequence_features, valid_stock_ids
        else:
            return None, []

    def _prepare_time_series_data_batched(self, stock_ids, day_indices, features, returns, window_size):
        """
        Optimized implementation to prepare time series data efficiently.
        Processes all data at once without chunking for better performance.
        
        Args:
            stock_ids (ndarray): Stock IDs
            day_indices (ndarray): Day indices
            features (ndarray): Feature matrix
            returns (ndarray): Returns
            window_size (int): Lookback window size
            
        Returns:
            tuple: (X, y) where X is the input sequences and y is the target values
        """
        # Convert inputs to numpy arrays if they aren't already
        stock_ids = np.asarray(stock_ids)
        day_indices = np.asarray(day_indices)
        features = np.asarray(features)
        returns = np.asarray(returns)
        
        # Create dataframe for organization - this doesn't copy the data
        df = pd.DataFrame({
            'stock_id': stock_ids,
            'day_idx': day_indices,
            'return': returns,
            'feature_idx': np.arange(len(stock_ids))  # Index to access features
        })
        
        # Sort by stock_id and day_idx (this creates a view, not a full copy)
        df = df.sort_values(['stock_id', 'day_idx'])
        
        # Create lists to store sequences and targets
        sequences = []
        targets = []
        
        # Process each stock in one pass
        for stock_id, stock_df in df.groupby('stock_id'):
            # Skip if not enough data points
            if len(stock_df) <= window_size:
                continue
            
            # Sort by day (this creates a view, not a copy)
            stock_df = stock_df.sort_values('day_idx').reset_index(drop=True)
            
            # Get all feature indices for this stock
            feature_indices = stock_df['feature_idx'].values
            
            # Efficiently create sequences using vectorized operations
            # This creates a sliding window over the feature indices array
            for i in range(len(stock_df) - window_size):
                # Extract window indices and target index
                window_indices = feature_indices[i:i+window_size]
                target_idx = feature_indices[i+window_size]
                
                # Skip invalid indices
                if np.any(window_indices >= len(features)) or target_idx >= len(returns):
                    continue
                
                # Add sequence and target to lists
                sequence = features[window_indices]
                target = returns[target_idx]
                
                # Only add valid sequences
                if not np.isnan(target) and not np.any(np.isnan(sequence)):
                    sequences.append(sequence)
                    targets.append(target)
        
        # Convert to arrays all at once (single memory allocation)
        if sequences:
            X = np.array(sequences)
            y = np.array(targets)
            return X, y
        else:
            return np.array([]), np.array([])

    def run_backtest(self, model, optimizer, start_day_idx, end_day_idx, retrain_freq=20, disable_retraining=False):
        """
        Run a backtest using PyTorch implementation optimized for TimeSeriesTransformer and regression models.
        Uses helper functions for training data preparation and GPU optimization.
        
        Args:
            model: PyTorch model (TimeSeriesTransformer or Regression model)
            optimizer: PortfolioOptimizer instance
            start_day_idx (int): Starting day index
            end_day_idx (int): Ending day index
            retrain_freq (int): Model retraining frequency in days
            disable_retraining (bool): Whether to disable model retraining
            
        Returns:
            tuple: (portfolio_values, weights_history, metrics_history, directional_accuracy)
        """
        # Initialize results
        portfolio_values = [1.0]  # Start with $1
        weights_history = []
        metrics_history = []

        # Track current portfolio holdings and model training state
        current_weights = None
        last_rebalance_day = start_day_idx - 1
        last_retrain_day = start_day_idx - 1
        model_has_been_trained = False

        # Timing metrics
        initial_training_time = 0
        prediction_times = []
        retraining_times = []
        optimization_times = []
        
        # Directional accuracy tracking
        correct_direction_count = 0
        total_prediction_count = 0

        # Unique days in the test set
        test_days = sorted(np.unique(self.train_test_dict['test_di']))
        test_days = [d for d in test_days if start_day_idx <= d <= end_day_idx]

        # Dictionary to store stock data by day - only keep what's needed
        stock_data_by_day = {}
        features_map = {}  # Map of (day_idx, stock_id) to features

        self.test_date = test_days[0]

        # Pre-load stock data for test period
        print("Preloading stock data...")
        for day_idx in test_days:
            features, stock_ids, returns = self.prepare_data_for_day(day_idx, is_training=False)
            if features is not None:
                stock_data_by_day[day_idx] = (features, stock_ids, returns)
                # Store in the features map for efficient sequence building
                for i, stock_id in enumerate(stock_ids):
                    features_map[(day_idx, stock_id)] = features[i]

        # Initialize and train model before starting backtest if not disabled
        if not disable_retraining:
            print("Performing initial model training...")
            
            # Add timing for initial training
            initial_training_start = time.time()
            
            # Define training window
            train_window_start = np.min(self.train_test_dict['train_di'])
            train_window_end = train_window_start + self.window_size
            # train_window_start = max(start_day_idx - 252, )
            # train_window_end = start_day_idx
            
            while train_window_end < self.test_date:
                # Use helper function to collect and prepare training data for transformer
                model_has_been_trained, model = self.collect_and_prepare_training_data(
<<<<<<< HEAD
                    model,
                    self.model_type,
=======
                    model, 
                    self.model_type, 
>>>>>>> 0a3d5941
                    train_window_start, 
                    train_window_end, 
                    features_map, 
                    self.window_size, 
                    is_training=True,
                    device=model.device if hasattr(model, 'device') else 'cuda'
                )

                train_window_start += 1
                train_window_end += 1
            
            # Calculate initial training time
            initial_training_time = time.time() - initial_training_start
            # Convert to minutes and seconds
            init_train_mins = int(initial_training_time // 60)
            init_train_secs = int(initial_training_time % 60)
            print(f"Initial training completed in {init_train_mins} min {init_train_secs} sec")

        # Run the backtest
        for i, day_idx in enumerate(test_days):
            print(f"Backtesting day {i+1}/{len(test_days)} (Day index: {day_idx})")
            
            # Check if we need to retrain the model
            if not disable_retraining and day_idx - last_retrain_day >= retrain_freq:
                print(f"Retraining model on day {day_idx}...")
                
                # Add timing for periodic retraining
                retrain_start = time.time()
                
                # Define retraining window
                train_window_start = max(day_idx - 252, train_window_start)
                
                retrain_success, model = self.collect_and_prepare_training_data(
                    model, 
                    self.model_type, 
                    train_window_start, 
                    day_idx, 
                    features_map, 
                    self.window_size, 
                    is_training=False,
                    device=model.device if hasattr(model, 'device') else 'cuda'
                )
                
                # Calculate retraining time
                retrain_time = time.time() - retrain_start
                retraining_times.append(retrain_time)
                retrain_mins = int(retrain_time // 60)
                retrain_secs = int(retrain_time % 60)
                print(f"Retraining completed in {retrain_mins} min {retrain_secs} sec")
                
                if retrain_success:
                    model_has_been_trained = True
                    
                    # Save model checkpoint (optional)
                    try:
                        if hasattr(model, 'save_model'):
                            checkpoint_path = f'{self.model_type}_checkpoint_day_{day_idx}.pt'
                            model.save_model(checkpoint_path)
                            print(f"Saved model checkpoint to {checkpoint_path}")
                    except Exception as e:
                        print(f"Failed to save checkpoint: {e}")
                
                last_retrain_day = day_idx
            
            # Get data for current day and skip if not available
            if day_idx not in stock_data_by_day:
                continue
                
            current_features, current_stock_ids, actual_returns = stock_data_by_day[day_idx]
            print(np.max(current_stock_ids))
            
            # Check if we need to rebalance the portfolio
            if day_idx - last_rebalance_day >= self.rebalance_freq:
                print(f"Rebalancing portfolio on day {day_idx}...")
                
                # Get predictions for current day using the appropriate method
                predicted_returns = np.zeros(len(current_stock_ids))
                
                # Add timing for prediction
                predict_start = time.time()
                
                # Use appropriate prediction method based on model type
                if self.model_type == 'transformer':
                    # Use prediction helper function for transformer
                    predicted_returns = self.predict_with_efficient_gpu(
                        current_stock_ids,
                        day_idx,
                        features_map,
                        model,
                        self.window_size, 
                        device=model.device if hasattr(model, 'device') else 'cuda'
                    )
                else:
                    # Use regression prediction method
                    predicted_returns = self.predict_with_regression(
                        model,
                        current_features,
                        current_stock_ids
                    )
                
                # Calculate prediction time
                predict_time = time.time() - predict_start
                prediction_times.append(predict_time)
                print(f"Prediction completed in {int(predict_time)} sec")
                
                # Calculate directional accuracy - compare signs of predicted vs actual returns
                for i, stock_id in enumerate(current_stock_ids):
                    predicted = predicted_returns[i]
                    actual = actual_returns[i]
                    
                    # Skip if either is zero (no direction)
                    if predicted != 0 and actual != 0:
                        total_prediction_count += 1
                        # Check if both have the same sign (both positive or both negative)
                        if (predicted > 0 and actual > 0) or (predicted < 0 and actual < 0):
                            correct_direction_count += 1
                
                # Print current directional accuracy
                if total_prediction_count > 0:
                    current_accuracy = correct_direction_count / total_prediction_count * 100
                    print(f"Current directional accuracy: {current_accuracy:.2f}% ({correct_direction_count}/{total_prediction_count})")
                
                # Add timing for portfolio optimization
                optimize_start = time.time()
                
                # Estimate covariance matrix using vectorized operations
                unique_current_stocks = np.unique(current_stock_ids)
                n_stocks = len(unique_current_stocks)
                max_history_length = min(60, day_idx - test_days[0])
                
                # Create stock ID lookup array for quick vectorized mapping
                max_stock_id = np.max(unique_current_stocks)
                stock_row_lookup = np.zeros(self.stock_count + 1, dtype=int) - 1
                stock_row_lookup[unique_current_stocks] = np.arange(n_stocks)
                
                # Pre-allocate historical returns matrix
                historical_returns = np.zeros((n_stocks, max_history_length))
                data_present = np.zeros((n_stocks, max_history_length), dtype=bool)
                
                # Process all historical days at once
                for col_idx, hist_day in enumerate(range(max(day_idx - 60, test_days[0]), day_idx)):
                    if hist_day in stock_data_by_day:
                        hist_stock_ids, hist_returns = stock_data_by_day[hist_day][1:3]
                        
                        # Find stocks in our universe
                        valid_indices = np.where((hist_stock_ids <= max_stock_id) & 
                                              (stock_row_lookup[hist_stock_ids] >= 0))[0]
                        
                        if len(valid_indices) > 0:
                            # Extract valid returns and indices
                            valid_returns = hist_returns[valid_indices]
                            valid_stock_ids = hist_stock_ids[valid_indices]
                            row_indices = stock_row_lookup[valid_stock_ids]
                            
                            # Set returns in matrix
                            historical_returns[row_indices, col_idx] = valid_returns
                            data_present[row_indices, col_idx] = True
                
                # Fill missing data with random noise
                missing_data_mask = ~data_present
                historical_returns[missing_data_mask] = np.random.normal(0, 0.001, np.sum(missing_data_mask))
                
                # Calculate covariance matrix
                cov_matrix = np.cov(historical_returns)
                
                # Free memory
                del historical_returns, data_present, missing_data_mask
                gc.collect()
                
                # Ensure covariance matrix is proper
                cov_matrix = (cov_matrix + cov_matrix.T) / 2
                min_eig = np.min(np.real(np.linalg.eigvals(cov_matrix)))
                if min_eig < 0:
                    cov_matrix -= 1.1 * min_eig * np.eye(len(cov_matrix))
                
                # Map predicted returns to match covariance matrix order
                current_expected_returns = np.zeros(n_stocks)
                
                # Handle potential duplicate stock IDs
                prediction_lookup = np.zeros(max_stock_id + 1)
                counts = np.bincount(current_stock_ids, minlength=max_stock_id + 1)
                sums = np.bincount(current_stock_ids, weights=predicted_returns, minlength=max_stock_id + 1)
                
                # Avoid division by zero
                mask = counts > 0
                prediction_lookup[mask] = sums[mask] / counts[mask]
                
                # Get returns in right order
                current_expected_returns = prediction_lookup[unique_current_stocks]
                
                # Free memory
                del prediction_lookup, counts, sums, mask
                gc.collect()
                
                # Calculate market volatility and adjust risk aversion
                market_vol = 0.02  # Default value
                if 'historical_returns' in locals() and historical_returns.shape[1] > 1:
                    market_vol = np.std(np.mean(historical_returns, axis=0))
                
                risk_aversion = 1.0 + 10.0 * market_vol
                optimizer.risk_aversion = risk_aversion
                
                # Optimize portfolio weights - call appropriate method based on optimizer interface
                if hasattr(optimizer, 'mean_variance_optimization'):
                    optimization_result = optimizer.mean_variance_optimization(
                        current_expected_returns,
                        cov_matrix
                    )
                    optimal_weights = optimization_result['weights']
                elif hasattr(optimizer, 'optimize_large_portfolio'):
                    optimization_result = optimizer.optimize_large_portfolio(
                        current_expected_returns,
                        cov_matrix
                    )
                    optimal_weights = optimization_result['weights']
                else:
                    # Default optimization method - fallback
                    optimization_result = optimizer.optimize(
                        current_expected_returns,
                        cov_matrix
                    )
                    optimal_weights = optimization_result['weights']
                
                # Free optimization memory
                del cov_matrix
                gc.collect()
                
                # Convert optimization results
                current_weights = dict(zip(unique_current_stocks, optimal_weights))
                
                # Calculate portfolio metrics
                print("Computing portfolio metrics...")
                # Account for different compute_portfolio_metrics interfaces
                if hasattr(optimizer, 'compute_portfolio_metrics'):
                    portfolio_metrics = optimizer.compute_portfolio_metrics(
                        optimal_weights,
                        current_expected_returns,
                        np.eye(len(optimal_weights))  # Use identity matrix to avoid copying cov_matrix
                    )
                else:
                    # Basic metrics if no compute_portfolio_metrics method available
                    portfolio_metrics = {
                        'expected_return': np.sum(optimal_weights * current_expected_returns),
                        'volatility': np.sqrt(np.sum(optimal_weights ** 2))  # Simplified using identity matrix
                    }
                
                # Calculate optimization time
                optimize_time = time.time() - optimize_start
                optimization_times.append(optimize_time)
                optimize_mins = int(optimize_time // 60)
                optimize_secs = int(optimize_time % 60)
                print(f"Portfolio optimization completed in {optimize_mins} min {optimize_secs} sec")
                
                # Store metrics and weights
                metrics_history.append({
                    'day_idx': day_idx,
                    'metrics': portfolio_metrics,
                    'risk_aversion': risk_aversion,
                    'market_volatility': market_vol
                })
                
                weights_history.append({
                    'day_idx': day_idx,
                    'weights': current_weights.copy()  # Make copy to ensure we keep history
                })
                
                # Free memory
                del current_expected_returns, optimal_weights
                gc.collect()
                
                last_rebalance_day = day_idx
            
            # Calculate portfolio return for current day
            if current_weights is not None:
                day_return = 0.0
                invested_weight = 0.0
                
                for stock_id, weight in current_weights.items():
                    # Find actual return for this stock
                    stock_mask = current_stock_ids == stock_id
                    if np.sum(stock_mask) > 0:
                        stock_return = actual_returns[stock_mask][0]
                        day_return += weight * stock_return
                        invested_weight += weight
                
                # Adjust for cash
                if invested_weight < 1.0:
                    cash_weight = 1.0 - invested_weight
                    day_return += cash_weight * 0.0  # Zero cash return
                
                # Update portfolio value
                current_value = portfolio_values[-1] * (1 + day_return)
                portfolio_values.append(current_value)
            else:
                # No weights yet
                portfolio_values.append(portfolio_values[-1])
            
            # Force garbage collection
            gc.collect()
        
        # Print timing summary
        print("\nTiming Performance Summary:")
        print(f"Initial Training: {int(initial_training_time // 60)} min {int(initial_training_time % 60)} sec")
        
        if prediction_times:
            avg_prediction_time = sum(prediction_times) / len(prediction_times)
            print(f"Prediction (per day): {int(avg_prediction_time)} sec")
        
        if retraining_times:
            avg_retraining_time = sum(retraining_times) / len(retraining_times)
            retrain_mins = int(avg_retraining_time // 60)
            retrain_secs = int(avg_retraining_time % 60)
            print(f"Periodic Retraining: {retrain_mins} min {retrain_secs} sec")
        
        if optimization_times:
            avg_optimization_time = sum(optimization_times) / len(optimization_times)
            optimize_mins = int(avg_optimization_time // 60)
            optimize_secs = int(avg_optimization_time % 60)
            print(f"Portfolio Optimization: {optimize_mins} min {optimize_secs} sec")
        
        # Print final directional accuracy
        if total_prediction_count > 0:
            final_accuracy = correct_direction_count / total_prediction_count * 100
            print(f"\nModel Performance Summary:")
            print(f"Directional Accuracy: {final_accuracy:.2f}% ({correct_direction_count}/{total_prediction_count})")
        
        # Calculate final directional accuracy percentage
        final_accuracy = None
        if total_prediction_count > 0:
            final_accuracy = correct_direction_count / total_prediction_count * 100
            
        # Plot results with directional accuracy
        self.plot_backtest_results(portfolio_values, weights_history, metrics_history, 
                                  model_name=f"{self.model_type}_{type(model).__name__}", 
                                  directional_accuracy=final_accuracy)
        
        return portfolio_values, weights_history, metrics_history, final_accuracy

    def collect_and_prepare_training_data(self, model, model_type, start_day, end_day, features_map, window_size, is_training=False, device='cuda'):
        """
        Efficient function to collect and prepare training data with GPU optimization.
        Processes all days at once instead of in chunks.
        
        Args:
            model: Model to be trained
            start_day (int): Start day index for training data
            end_day (int): End day index for training data
            features_map (dict): Map of (day_idx, stock_id) to features (will be updated)
            window_size (int): Window size for time series data
            device (str): Device to use ('cuda' or 'cpu')
        
        Returns:
            tuple: (trained_model_flag, model) - Flag if model was trained, and the model
        """
        import contextlib
        
        key = 'train_di' if is_training else 'test_di'
        # Get all training days in the specified window
        # train_days = sorted([d for d in np.unique(self.train_test_dict[key]) 
        #                     if start_day <= d < end_day])
        train_days = [i for i in range(start_day, end_day)]

        print(key, start_day, end_day, np.min(self.train_test_dict[key]), np.max(self.train_test_dict[key]))
        print("Days to train", train_days)
        
        if len(train_days) == 0:
            print("No training days found in the specified window.")
            return False, model
        
        # Collect all training data at once
        all_features = []
        all_stock_ids = []
        all_day_indices = []
        all_returns = []
        
        # Process all days at once
        for train_day in train_days:
            is_training = train_day < self.test_date
            
            features, stock_ids, returns = self.prepare_data_for_day(train_day, is_training=is_training)
            
            if features is not None and len(features) > 0:
                # Store data references
                all_features.append(features)
                all_stock_ids.append(stock_ids)
                all_day_indices.append(np.ones_like(stock_ids) * train_day)
                all_returns.append(returns)
                
                # Update features map without creating extra copies
                for i, stock_id in enumerate(stock_ids):
                    features_map[(train_day, stock_id)] = features[i]
        
        # Only concatenate if we have data
        if not all_features:
            print("No training data found.")
            return False, model
        
        # Concatenate all data (one-time operation)
        train_features = np.vstack(all_features)
        train_stock_ids = np.concatenate(all_stock_ids)
        train_day_indices = np.concatenate(all_day_indices)
        train_returns = np.concatenate(all_returns)
        
        # Free memory
        del all_features, all_stock_ids, all_day_indices, all_returns
        gc.collect()

        if model_type == 'stock_kernel':
            model.fit(train_features, train_returns, train_stock_ids)
        elif model_type == 'kernel':
            model.fit(train_features, train_returns)
        else:
            # Prepare time series data (single pass)
            X_train, y_train = self._prepare_time_series_data_batched(
                train_stock_ids, train_day_indices, train_features, train_returns, window_size
            )
            
            # Free more memory
            del train_features, train_stock_ids, train_day_indices, train_returns
            gc.collect()
            
            # Check if we have valid sequences
            if len(X_train) == 0:
                print("No valid sequences found for training.")
                return False, model
            
            # Sample if dataset is too large
            if len(X_train) > 10000:
                print(f"Sampling {10000} sequences from {len(X_train)} for faster training...")
                sample_indices = np.random.choice(len(X_train), size=10000, replace=False)
                X_sample = X_train[sample_indices]
                y_sample = y_train[sample_indices]
                
                # Free original data
                del X_train, y_train
                gc.collect()
                
                # Update training data
                X_train = X_sample
                y_train = y_sample
                
                # Free sample arrays
                del X_sample, y_sample
                gc.collect()
            
            print(f"Training with {len(X_train)} sequences...")
            
            # Build model if needed
            if model.model is None:
                model.build_model((X_train.shape[1], X_train.shape[2]))
            
            # Check if CUDA is available
            if device == 'cuda' and not torch.cuda.is_available():
                print("CUDA requested but not available, falling back to CPU.")
                device = 'cpu'
            
            # Move model to device
            if hasattr(model, 'model'):
                model.model.to(device)
            
            # Try GPU training if possible
            try:
                if hasattr(model, 'fit_with_dataloader') and device == 'cuda':
                    # Move data to GPU in a single operation
                    X_tensor = torch.tensor(X_train, dtype=torch.float32, device=device)
                    y_tensor = torch.tensor(y_train, dtype=torch.float32, device=device)
                    
                    # Create dataset and dataloader
                    train_dataset = torch.utils.data.TensorDataset(X_tensor, y_tensor)
                    train_loader = torch.utils.data.DataLoader(
                        train_dataset, batch_size=64, shuffle=True, pin_memory=False
                    )
                    
                    # Train model directly with GPU data
                    model.fit_with_dataloader(train_loader, epochs=50, verbose=1)
                    
                    # Clean up GPU memory
                    del X_tensor, y_tensor, train_dataset, train_loader
                    if device == 'cuda':
                        torch.cuda.empty_cache()
                else:
                    # Fall back to standard training
                    model.fit(X_train, y_train, epochs=50, batch_size=64, verbose=1)
            except RuntimeError as e:
                if 'CUDA out of memory' in str(e):
                    print(f"GPU memory error: {e}")
                    print("Falling back to CPU training...")
                    
                    # Move model to CPU
                    if hasattr(model, 'model'):
                        model.model.to('cpu')
                    
                    if device == 'cuda':
                        torch.cuda.empty_cache()
                    
                    # Train on CPU
                    model.fit(X_train, y_train, epochs=25, batch_size=64, verbose=1)
                else:
                    raise e
            
            # Free training data memory
            del X_train, y_train
            gc.collect()
        
        return True, model

    def collect_and_prepare_regression_data(self, model, start_day, end_day, is_training=False):
        """
        Collect and prepare data for regression models.
        
        Args:
            model: Regression model to be trained (KernelRegression or StockAwareKernelRegression)
            start_day (int): Start day index
            end_day (int): End day index
            is_training (bool): Whether to use training data
            
        Returns:
            tuple: (trained_model_flag, model)
        """
        key = 'train_di' if is_training else 'test_di'
        # Get training days in the specified window
        train_days = sorted([d for d in np.unique(self.train_test_dict[key]) 
                           if start_day <= d < end_day])
        
        print(f"Preparing regression data from {len(train_days)} days ({start_day} to {end_day})")
        
        if len(train_days) == 0:
            print("No days found in the specified window for regression training.")
            return False, model
        
        # Collect training data
        all_features = []
        all_returns = []
        all_stock_ids = []
        
        for train_day in train_days:
            features, stock_ids, returns = self.prepare_data_for_day(train_day, is_training=is_training)
            if features is not None and len(features) > 0:
                all_features.append(features)
                all_returns.append(returns)
                all_stock_ids.append(stock_ids)
        
        if not all_features:
            print("No data found for regression training.")
            return False, model
        
        # Concatenate data
        train_features = np.vstack(all_features)
        train_returns = np.concatenate(all_returns)
        train_stock_ids = np.concatenate(all_stock_ids)
        
        # Free memory
        del all_features, all_returns, all_stock_ids
        gc.collect()
        
        # Check for valid data
        if len(train_features) == 0:
            print("No valid data found for regression training.")
            return False, model
        
        # Sample if dataset is too large
        if len(train_features) > 100000:
            print(f"Sampling {100000} samples from {len(train_features)} for faster training...")
            sample_indices = np.random.choice(len(train_features), size=100000, replace=False)
            features_sample = train_features[sample_indices]
            returns_sample = train_returns[sample_indices]
            stock_ids_sample = train_stock_ids[sample_indices] if len(train_stock_ids) > 0 else None
            
            # Update training data
            train_features = features_sample
            train_returns = returns_sample
            train_stock_ids = stock_ids_sample
            
            # Free sample arrays
            del features_sample, returns_sample, stock_ids_sample
            gc.collect()
        
        # Train the model based on its type
        print(f"Training regression model with {len(train_features)} samples...")
        try:
            # Check if it's a stock-aware model
            if hasattr(model, 'is_stock_aware') and model.is_stock_aware:
                model.fit(train_features, train_returns, train_stock_ids)
            else:
                # Standard regression model
                model.fit(train_features, train_returns)
                
            # Free memory
            del train_features, train_returns, train_stock_ids
            gc.collect()
            
            return True, model
        except Exception as e:
            print(f"Error during regression model training: {e}")
            return False, model

    def predict_with_efficient_gpu(self, current_stock_ids, day_idx, features_map, model, window_size, device='cuda'):
        """
        Memory-efficient prediction function for transformer models that operates on GPU with minimal copies.
        
        Args:
            current_stock_ids (array-like): Array of stock IDs for current day
            day_idx (int): Current day index
            features_map (dict): Map of (day_idx, stock_id) to features
            model: PyTorch model to use for prediction
            window_size (int): Window size for time series
            device (str): Device to use ('cuda' or 'cpu')
            
        Returns:
            ndarray: Array of predicted returns for each stock ID
        """
        import contextlib
        
        # Check if CUDA is available if device is 'cuda'
        if device == 'cuda' and not torch.cuda.is_available():
            print("CUDA requested but not available, falling back to CPU")
            device = 'cpu'
        
        # Initialize predictions array
        predicted_returns = np.zeros(len(current_stock_ids))
        
        # Skip if model hasn't been trained
        if not hasattr(model, 'model') or model.model is None:
            print("Warning: Model has not been built yet. Returning zero predictions.")
            return predicted_returns
        
        # Create sequence features using existing method
        sequence_features, valid_stock_ids = self.prepare_time_series_batch(
            current_stock_ids, day_idx, features_map, window_size
        )
        
        # Make predictions if we have valid sequences
        if sequence_features is not None and len(valid_stock_ids) > 0:
            # Move model to device if needed
            model.model.to(device)
            
            # Make predictions using no_grad context
            with torch.no_grad():
                try:
                    # Move data to device
                    sequence_features = sequence_features.to(device)
                    
                    # Get predictions
                    batch_predictions = model.model(sequence_features).cpu().numpy()
                    
                    # Free GPU memory
                    sequence_features = sequence_features.cpu()
                    del sequence_features
                    if device == 'cuda':
                        torch.cuda.empty_cache()
                    
                    # Map predictions to stock IDs
                    stock_predictions = dict(zip(valid_stock_ids, batch_predictions))
                    
                    # Fill prediction array
                    for i, stock_id in enumerate(current_stock_ids):
                        if stock_id in stock_predictions:
                            predicted_returns[i] = stock_predictions[stock_id]
                    
                    # Free memory
                    del stock_predictions, valid_stock_ids
                    gc.collect()
                    
                except Exception as e:
                    print(f"Error during prediction: {e}")
                    # Keep zero predictions on error
        else:
            print("Warning: No valid sequences found for prediction.")
        
        return predicted_returns
    
    def predict_with_regression(self, model, features, stock_ids=None):
        """
        Prediction function for regression models.
        
        Args:
            model: Regression model
            features: Feature matrix
            stock_ids: Stock IDs (for stock-aware models)
            
        Returns:
            ndarray: Array of predicted returns
        """
        try:
            # Check if it's a stock-aware model
            if hasattr(model, 'is_stock_aware') and model.is_stock_aware and stock_ids is not None:
                return model.predict(features, stock_ids)
            else:
                return model.predict(features)
        except Exception as e:
            print(f"Error during regression prediction: {e}")
            return np.zeros(len(features))
    
    def plot_backtest_results(self, portfolio_values, weights_history, metrics_history, model_name, directional_accuracy=None):
        """
        Plot backtest results with enhanced visualizations.
        
        Args:
            portfolio_values (list): Portfolio values over time
            weights_history (list): Portfolio weights history
            metrics_history (list): Portfolio metrics history
            model_name (str): Name of the model used
            directional_accuracy (float): Directional accuracy of the model
        """
        # Set up plot style
        plt.style.use('seaborn-v0_8-darkgrid')
        fig = plt.figure(figsize=(18, 12))
        
        # Plot portfolio value
        ax1 = plt.subplot(2, 2, 1)
        ax1.plot(portfolio_values, linewidth=2)
        ax1.set_title(f'Portfolio Value ({model_name})')
        ax1.set_xlabel('Trading Days')
        ax1.set_ylabel('Portfolio Value ($)')
        
        # Calculate and display performance metrics
        returns = np.array(portfolio_values[1:]) / np.array(portfolio_values[:-1]) - 1
        total_return = portfolio_values[-1] / portfolio_values[0] - 1
        annual_return = (1 + total_return) ** (252 / len(returns)) - 1
        volatility = np.std(returns) * np.sqrt(252)
        sharpe_ratio = annual_return / volatility if volatility > 0 else 0
        max_drawdown = np.max(np.maximum.accumulate(portfolio_values) - portfolio_values) / np.max(portfolio_values)
        
        metrics_text = (
            f'Total Return: {total_return:.2%}\n'
            f'Annual Return: {annual_return:.2%}\n'
            f'Annual Volatility: {volatility:.2%}\n'
            f'Sharpe Ratio: {sharpe_ratio:.2f}\n'
            f'Max Drawdown: {max_drawdown:.2%}'
        )
        
        # Add directional accuracy if provided
        if directional_accuracy is not None:
            metrics_text += f'\nDirectional Accuracy: {directional_accuracy:.2f}%'
        
        plt.figtext(0.15, 0.01, metrics_text, fontsize=12, ha='left', bbox=dict(facecolor='white', alpha=0.7))
        
        # Plot weight distribution over time (top 10 stocks)
        if weights_history:
            ax2 = plt.subplot(2, 2, 2)
            
            # Get top 10 stocks by average weight
            all_stocks = set()
            for wh in weights_history:
                all_stocks.update(wh['weights'].keys())
                
            avg_weights = {}
            for stock in all_stocks:
                weights = [wh['weights'].get(stock, 0) for wh in weights_history]
                avg_weights[stock] = np.mean(weights)
            
            top_stocks = sorted(avg_weights.keys(), key=lambda x: avg_weights[x], reverse=True)[:10]
            
            # Plot weights for top stocks
            days = [wh['day_idx'] for wh in weights_history]
            
            for stock in top_stocks:
                weights = [wh['weights'].get(stock, 0) for wh in weights_history]
                ax2.plot(days, weights, label=f'Stock {stock}')
            
            ax2.set_title('Portfolio Weights for Top 10 Stocks')
            ax2.set_xlabel('Day Index')
            ax2.set_ylabel('Weight')
            ax2.legend(loc='upper right', bbox_to_anchor=(1.1, 1.0))
            
            # Plot risk aversion and market volatility
            if metrics_history:
                ax3 = plt.subplot(2, 2, 3)
                
                # Extract data from metrics history
                risk_aversions = [m['risk_aversion'] for m in metrics_history]
                market_vols = [m['market_volatility'] for m in metrics_history]
                metric_days = [m['day_idx'] for m in metrics_history]
                
                # Ensure all arrays have the same length
                if len(metric_days) == len(risk_aversions) == len(market_vols):
                    ax3.plot(metric_days, risk_aversions, label='Risk Aversion', linewidth=2)
                    # Scale market volatility for better visualization
                    ax3.plot(metric_days, np.array(market_vols) * 20, label='Market Volatility (scaled)', linewidth=2, linestyle='--')
                    ax3.set_title('Risk Aversion and Market Volatility')
                    ax3.set_xlabel('Day Index')
                    ax3.set_ylabel('Value')
                    ax3.legend()
                else:
                    print(f"Warning: Dimension mismatch in metrics arrays")
            
            # Plot expected return vs. realized return
            if len(metrics_history) > 1:
                ax4 = plt.subplot(2, 2, 4)
                
                try:
                    # Calculate realized returns
                    realized_returns = []
                    for i in range(1, len(portfolio_values)):
                        realized_returns.append(portfolio_values[i] / portfolio_values[i-1] - 1)
                    
                    # Extract expected returns from metrics
                    expected_returns = []
                    for m in metrics_history:
                        if 'expected_return' in m['metrics']:
                            expected_returns.append(m['metrics']['expected_return'])
                        else:
                            # If expected_return not in metrics, use portfolio expected return
                            weights = list(m['weights'].values()) if 'weights' in m else [1.0]
                            expected_returns.append(np.mean(weights))
                            
                    metric_days = [m['day_idx'] for m in metrics_history]
                    
                    # Align the series (expected returns are at rebalance days)
                    aligned_realized = []
                    for i in range(len(metric_days) - 1):
                        start_idx = metric_days[i] - metric_days[0]
                        end_idx = metric_days[i+1] - metric_days[0]
                        
                        # Handle out of bounds indices
                        start_idx = max(0, min(start_idx, len(realized_returns) - 1))
                        end_idx = max(0, min(end_idx, len(realized_returns)))
                        
                        if start_idx < end_idx:
                            period_returns = realized_returns[start_idx:end_idx]
                            aligned_realized.append(np.mean(period_returns) if len(period_returns) > 0 else 0)
                        else:
                            aligned_realized.append(0)
                    
                    # Add the last period if necessary
                    if len(metric_days) > 0:
                        last_start = metric_days[-1] - metric_days[0]
                        last_start = max(0, min(last_start, len(realized_returns) - 1))
                        if last_start < len(realized_returns):
                            last_returns = realized_returns[last_start:]
                            aligned_realized.append(np.mean(last_returns) if len(last_returns) > 0 else 0)
                    
                    # Make sure arrays have the same length for comparison
                    min_length = min(len(expected_returns), len(aligned_realized))
                    if min_length > 1:
                        expected_returns = expected_returns[:min_length]
                        aligned_realized = aligned_realized[:min_length]
                        
                        # Plot comparison (scatter)
                        ax4.scatter(expected_returns, aligned_realized, alpha=0.7)
                        
                        # Add regression line
                        m, b = np.polyfit(expected_returns, aligned_realized, 1)
                        x_range = np.linspace(min(expected_returns), max(expected_returns), 100)
                        ax4.plot(x_range, m * x_range + b, 'r-', linewidth=2)
                        
                        ax4.set_title('Expected Return vs. Realized Return')
                        ax4.set_xlabel('Expected Return')
                        ax4.set_ylabel('Realized Return')
                        
                        # Calculate and display correlation
                        correlation = np.corrcoef(expected_returns, aligned_realized)[0, 1]
                        ax4.text(0.05, 0.95, f'Correlation: {correlation:.2f}', transform=ax4.transAxes,
                                bbox=dict(facecolor='white', alpha=0.7))
                except Exception as e:
                    print(f"Error plotting expected vs realized returns: {e}")
                    # Leave this subplot empty
        
        plt.tight_layout()
        plt.savefig(f'backtest_results_{model_name}.png', dpi=300)
        plt.close(fig)<|MERGE_RESOLUTION|>--- conflicted
+++ resolved
@@ -250,13 +250,8 @@
             while train_window_end < self.test_date:
                 # Use helper function to collect and prepare training data for transformer
                 model_has_been_trained, model = self.collect_and_prepare_training_data(
-<<<<<<< HEAD
                     model,
                     self.model_type,
-=======
-                    model, 
-                    self.model_type, 
->>>>>>> 0a3d5941
                     train_window_start, 
                     train_window_end, 
                     features_map, 
