--- conflicted
+++ resolved
@@ -59,11 +59,7 @@
 
 
 class PyTorchFeatureEngineering:
-<<<<<<< HEAD
     def __init__(self, data_dict, device=None, stock_count = None):
-=======
-    def __init__(self, data_dict, encode, device=None):
->>>>>>> 0a3d5941
         """
         Initialize the PyTorch FeatureEngineering class with robust NaN handling.
         
